--- conflicted
+++ resolved
@@ -14,11 +14,7 @@
 !
 ! Started: February 2022
 !
-<<<<<<< HEAD
-! Last Modified: Sunday, November 06, 2022 PM09:35:42
-=======
 ! Last Modified: Sunday, November 06, 2022 PM10:56:24
->>>>>>> e2f42547
 !--------------------------------------------------------------------------------------------------!
 
 implicit none
@@ -416,12 +412,7 @@
     !end if
     !
 
-<<<<<<< HEAD
-    distsq = sum((xpt - spread(xopt, dim=2, ncopies=npt))**2, dim=1)
-    ! If SHORTD is FALSE, then ACCURATE_MOD = ALL(DISTSQ <= 4.0_RP*RHO**2)
-=======
     !! If SHORTD is FALSE, then ACCURATE_MOD = ALL(DISTSQ <= 4.0_RP*RHO**2)
->>>>>>> e2f42547
     !call assert(shortd .or. (accurate_mod .eqv. all(distsq <= 4.0_RP * rho**2)), &
     !    & 'If SHORTD is FALSE, then ACCURATE_MOD = ALL(DISTSQ <= 4.0_RP*RHO**2)', srname)
 
