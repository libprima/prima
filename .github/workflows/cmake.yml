name: CMake build

on:
  push:
  pull_request:
  schedule:
    - cron: '0 0 * * 1'  # 0h mondays
  workflow_dispatch:
    inputs:
      git-ref:
        description: Git Ref (Optional)
        required: false
      stress-test:
        description: Stress Test (Optional, true or false)
        required: false
      verbose-makefile:
        description: Verbose Makefile (Optional, true or false)
        required: false

# Show the git ref in the workflow name if it is invoked manually.
run-name: ${{ github.event_name == 'workflow_dispatch' && format('Manual run {0} , {1}, {2}', inputs.git-ref, inputs.stress-test, inputs.verbose-makefile) || '' }}


permissions:
  contents: read

jobs:

  # N.B.: It is tempting to use environment variables to define the compiler flags to avoid
  # repeating them, but this is not supported as of 20240501. See
  # https://stackoverflow.com/questions/74072206/github-actions-use-variables-in-matrix-definition
  cmake-main:
    runs-on: ${{ matrix.os }}
    continue-on-error: true
    strategy:
      fail-fast: false
      matrix:
        # See https://github.com/fortran-lang/setup-fortran?tab=readme-ov-file#runner-compatibility
        # for the toolchains provided by fortran-lang/setup-fortran. We test the latest three on each OS.
        # First define the toolchains on Linux and macOS.
        os: [ubuntu-latest, macos-12, macos-13]
        toolchain:
          - {compiler: gcc, version: 11, cflags: '-Wall -Wextra -Wpedantic -Werror', fflags: '-Wall -Wextra -Wpedantic -Werror -fimplicit-none -fcheck=all -fstack-check -Wno-function-elimination'}
          - {compiler: gcc, version: 12, cflags: '-Wall -Wextra -Wpedantic -Werror', fflags: '-Wall -Wextra -Wpedantic -Werror -fimplicit-none -fcheck=all -fstack-check -Wno-function-elimination'}
          - {compiler: gcc, version: 13, cflags: '-Wall -Wextra -Wpedantic -Werror', fflags: '-Wall -Wextra -Wpedantic -Werror -fimplicit-none -fcheck=all -fstack-check -Wno-function-elimination'}
          - {compiler: intel-classic, version: '2021.8', cflags: '-diag-disable=10441 -Wall -w3 -Werror-all', fflags: '-warn all -debug extended -fimplicit-none -standard-semantics'}
          - {compiler: intel-classic, version: '2021.9', cflags: '-diag-disable=10441 -Wall -w3 -Werror-all', fflags: '-warn all -debug extended -fimplicit-none -standard-semantics'}
          - {compiler: intel-classic, version: '2021.10', cflags: '-diag-disable=10441 -Wall -w3 -Werror-all', fflags: '-warn all -debug extended -fimplicit-none -standard-semantics'}

        include:
          # intel compiler (ifx) does not support macOS. So they are not included above but below.
          # Zaikun 20240423
          # On ubuntu-latest, we want to use '-Wall -w3 -Werror-all' as what we do for the intel-classic
          # compiler, but the (new) intel c compiler does not recognize '-W3 -Werror-all', even though the
          # official documentation of the compiler mentions them. Why?
          - os: ubuntu-latest
            toolchain: {compiler: intel, version: '2023.2', cflags: '-Wall -Werror', fflags: '-warn all -debug extended -fimplicit-none -standard-semantics'}
          - os: ubuntu-latest
            toolchain: {compiler: intel, version: '2024.0', cflags: '-Wall -Werror', fflags: '-warn all -debug extended -fimplicit-none -standard-semantics'}
          - os: ubuntu-latest
            toolchain: {compiler: intel, version: '2024.1', cflags: '-Wall -Werror', fflags: '-warn all -debug extended -fimplicit-none -standard-semantics'}

          # What follows contains the toolchains for Windows, including gcc, intel classic, and intel.
          - os: windows-latest
            toolchain: {compiler: gcc, version: 11, cflags: '-Wall -Wextra -Wpedantic -Werror', fflags: '-Wall -Wextra -Wpedantic -Werror -fimplicit-none -fcheck=all -fstack-check -Wno-function-elimination'}
          - os: windows-latest
            toolchain: {compiler: gcc, version: 12, cflags: '-Wall -Wextra -Wpedantic -Werror', fflags: '-Wall -Wextra -Wpedantic -Werror -fimplicit-none -fcheck=all -fstack-check -Wno-function-elimination'}
          - os: windows-latest
            toolchain: {compiler: gcc, version: 13, cflags: '-Wall -Wextra -Wpedantic -Werror', fflags: '-Wall -Wextra -Wpedantic -Werror -fimplicit-none -fcheck=all -fstack-check -Wno-function-elimination'}
          # Zaikun 20240423:
          # 1. On windows-latest, the cflags will not be recognized correctly if we start them with `/` instead
          # of `-`, even though the former aligns with the official documentation of the compilers. Why?
          # 2. On windows-latest, we want to use '-Wall -W5 -Werror-all' as what we do for the intel-classic
          # compiler, but the (new) intel c compiler does not recognize '-W5 -Werror-all', even though the
          # official documentation of the compiler mentions them. Why?
          # Comments on flags of `cl`:
          # -wd4820 disables the warning about "... bytes padding added after data member"
          # -wd4464 disables the warning about "relative include path contains '..'"
          # -wd4710 disables the warning about "... function is not inlined"
          - os: windows-latest
            toolchain: {compiler: intel, version: '2023.2', cflags: '-Wall -Werror', fflags: '/warn:all /debug:extended /Z7 /fimplicit-none /standard-semantics'}
          - os: windows-latest
            toolchain: {compiler: intel, version: '2024.0', cflags: '-Wall -Werror', fflags: '/warn:all /debug:extended /Z7 /fimplicit-none /standard-semantics'}
          - os: windows-latest
            toolchain: {compiler: intel, version: '2024.1', cflags: '-Wall -Werror', fflags: '/warn:all /debug:extended /Z7 /fimplicit-none /standard-semantics'}
          - os: windows-latest
<<<<<<< HEAD
            toolchain: {compiler: intel, version: '2024.1', cflags:  '-wd4820 -wd4464 -wd4710 -Wall -W4 -WX', fflags: '/warn:all /debug:extended /Z7 /fimplicit-none /standard-semantics /assume:recursion', cc: cl}
=======
            toolchain: {compiler: intel, version: '2024.1', cflags:  '-Wall -W4 -WX', fflags: '/warn:all /debug:extended /Z7 /fimplicit-none /standard-semantics', cc: cl}
>>>>>>> 403e5bf0
          # N.B.: As of 20240401, setup-fortran fails constantly with windows-latest and intel-classic
          # 2021.8. Thus this combination is not included.
          - os: windows-latest
            toolchain: {compiler: intel-classic, version: '2021.9', cflags: '-Qdiag-disable:10441 -Wall -W5 -Werror-all', fflags: '/warn:all /debug:extended /Z7 /fimplicit-none /standard-semantics'}
          - os: windows-latest
            toolchain: {compiler: intel-classic, version: '2021.10', cflags: '-Qdiag-disable:10441 -Wall -W5 -Werror-all', fflags: '/warn:all /debug:extended /Z7 /fimplicit-none /standard-semantics'}
          - os: windows-latest
<<<<<<< HEAD
            toolchain: {compiler: intel-classic, version: '2021.10', cflags: '-wd4820 -wd4464 -wd4710 -Wall -W4 -WX', fflags: '/warn:all /debug:extended /Z7 /fimplicit-none /standard-semantics /assume:recursion', cc: cl}
=======
            toolchain: {compiler: intel-classic, version: '2021.10', cflags: '-Wall -W4 -WX', fflags: '/warn:all /debug:extended /Z7 /fimplicit-none /standard-semantics', cc: cl}
>>>>>>> 403e5bf0

    steps:

      - name: Set http.postBuffer and core.compression
        # This is a workaround for random "early EOF" of checkout.
        # See https://github.com/actions/checkout/issues/748, https://github.com/actions/checkout/issues/1379
        if: startsWith(matrix.os, 'windows')
        run: git config --global http.postBuffer 1048576000 && git config --global core.compression 0

      - name: Clone Repository (Latest)
        uses: actions/checkout@v4
        if: github.event.inputs.git-ref == ''
        with:
          # ssh-key: ${{ secrets.SSH_PRIVATE_KEY_ACT }} # This forces checkout to use SSH, not HTTPS
          # As of 231227, checkout with ssh fails frequently on Windows runners.
          submodules: recursive
          fetch-depth: 0
          fetch-tags: true
      - name: Clone Repository (Custom Ref)
        uses: actions/checkout@v4
        if: github.event.inputs.git-ref != ''
        with:
          ref: ${{ github.event.inputs.git-ref }}
          # ssh-key: ${{ secrets.SSH_PRIVATE_KEY_ACT }} # This forces checkout to use SSH, not HTTPS
          # As of 231227, checkout with ssh fails frequently on Windows runners.
          submodules: recursive
          fetch-depth: 0
          fetch-tags: true

      - name: Miscellaneous setup
        shell: bash
        run: |
          # Get the latest version of github_actions_scripts. Needed if the last step did not clone the latest version of the repository.
          rm -rf .github/scripts && git clone https://github.com/equipez/github_actions_scripts.git .github/scripts && ls -al .github/scripts
          bash .github/scripts/misc_setup

      # Revise string.f90 in order to print the value of `x` in case segmentation fault happens
      # again as https://github.com/libprima/prima/actions/runs/7599777476/job/20697191410
      - name: Revise string.f90
        if: ${{ matrix.os == 'windows-latest' }}
        shell: bash
        run: |
          cd fortran/common/ || exit 42
          $SEDI "s|\(write (str, '(I0)') x\)|write (*, *) '---> x = ', x, '<---'\n\1|" string.f90
          cat string.f90

      - name: Set up Fortran
        uses: fortran-lang/setup-fortran@main
        id: setup-fortran
        with:
          compiler: ${{ matrix.toolchain.compiler }}
          version: ${{ matrix.toolchain.version }}

      - name: Override C compiler
        if: ${{ matrix.toolchain.cc }}
        run: echo "CC=${{ matrix.toolchain.cc }}" >> $env:GITHUB_ENV

      - name: Build and test
        run: |
          cmake --version

          VERBOSE_MAKEFILE=OFF
          if [[ "${{ github.event.inputs.verbose-makefile }}" == "true" ]] ; then
              VERBOSE_MAKEFILE=ON
          fi

          cmake -G Ninja -DCMAKE_VERBOSE_MAKEFILE:BOOL=$VERBOSE_MAKEFILE -DCMAKE_BUILD_TYPE=RelWithDebInfo -DCMAKE_INSTALL_PREFIX=. -LAH -DCMAKE_C_FLAGS="${{ matrix.toolchain.cflags }}" -DCMAKE_Fortran_FLAGS="${{ matrix.toolchain.fflags }}" .
          cmake --build . --target install
          cmake --build . --target tests
          ctest --output-on-failure -V -E stress
        env:
          FC: ${{ steps.setup-fortran.outputs.fc }}
        shell: bash

      - name: Stress test
        if: ${{ github.event_name == 'schedule' || github.event.inputs.stress-test == 'true' }}
        run: |
          ctest --output-on-failure -V -R stress
        shell: bash


  cmake-other:
    runs-on: ubuntu-latest
    continue-on-error: true
    strategy:
      fail-fast: false
      matrix:
        toolchain:
          # Classic Flang family with -Mchkptr would fail. See https://forums.developer.nvidia.com/t/bug-in-nvfortran-with-mchkptr-for-unallocated-optional-arguments/223220
          # As of 20240220, aflang with -Mbounds would fail due to the bug at https://github.com/flang-compiler/flang/issues/1238
          - {compiler: nvfortran, cflags: '-Wall -Wextra -Wpedantic -Werror', fflags: '-C -Wall -Wextra -Minform=warn -Mstandard -Mbounds -Mchkstk'}
          - {compiler: flang, cflags: '-Wall -Wextra -Wpedantic -Werror', fflags: '-std=f2018 -pedantic -fimplicit-none -Werror'}
          - {compiler: aflang, cflags: '-Wall -Wextra -Wpedantic -Werror', fflags: '-pedantic -Weverything -Wall -Wextra -Minform=warn -Mstandard'}

    steps:

      - name: Clone Repository (Latest)
        uses: actions/checkout@v4
        if: github.event.inputs.git-ref == ''
        with:
          ssh-key: ${{ secrets.SSH_PRIVATE_KEY_ACT }} # This forces checkout to use SSH, not HTTPS
          submodules: recursive
      - name: Clone Repository (Custom Ref)
        uses: actions/checkout@v4
        if: github.event.inputs.git-ref != ''
        with:
          ref: ${{ github.event.inputs.git-ref }}
          ssh-key: ${{ secrets.SSH_PRIVATE_KEY_ACT }} # This forces checkout to use SSH, not HTTPS
          submodules: recursive

      - name: Miscellaneous setup
        run: bash .github/scripts/misc_setup

      - name: Install AOCC
        if: ${{ matrix.toolchain.compiler == 'aflang' }}
        run: bash .github/scripts/install_aocc

      - name: Install nvfortran
        if: ${{ matrix.toolchain.compiler == 'nvfortran' }}
        run: bash .github/scripts/install_nvfortran

      # Install Flang after AOCC, to make sure that flang is this one, while AOCC flang will be
      # known as aflang.
      - name: Install Flang
        if: ${{ matrix.toolchain.compiler == 'flang' }}
        run: bash .github/scripts/install_flang

      - name: Build and test
        run: |
          $FC --version
          #$CC --version
          cmake --version

          VERBOSE_MAKEFILE=OFF
          if [[ "${{ github.event.inputs.verbose-makefile }}" == "true" ]] ; then
              VERBOSE_MAKEFILE=ON
          fi

          cmake -DCMAKE_VERBOSE_MAKEFILE:BOOL=$VERBOSE_MAKEFILE -DCMAKE_BUILD_TYPE=RelWithDebInfo -DCMAKE_INSTALL_PREFIX=. -LAH -DCMAKE_C_FLAGS="${{ matrix.toolchain.cflags }}" -DCMAKE_Fortran_FLAGS="${{ matrix.toolchain.fflags }}" .
          cmake --build . --target install
          cmake --build . --target tests

          # As of 20240316, CMake test fails on cobyla with the AOCC flang and nvfortran.
          # See https://github.com/libprima/prima/issues/165
          ctest --output-on-failure -V -E "stress|cobyla"
        shell: bash
        env:
          FC: ${{ matrix.toolchain.compiler }}

      - name: Stress test
        if: ${{ github.event_name == 'schedule' || github.event.inputs.stress-test == 'true' }}
        run: |
          ctest --output-on-failure -V -R stress -E cobyla
        shell: bash


  # The following job check whether the tests were successful or cancelled due to timeout.
  # N.B.: Remember to specify `continue-on-error: true` for the job of the tests.
  check_success_timeout:
    runs-on: ubuntu-latest
    if: ${{ !cancelled() }}
    needs: [cmake-main, cmake-other]
    steps:
      - name: Clone the GitHub actions scripts
        uses: actions/checkout@v4
        with:
          repository: equipez/github_actions_scripts
          ssh-key: ${{ secrets.SSH_PRIVATE_KEY_ACT }} # This forces checkout to use SSH, not HTTPS
          path: scripts

      - name: Check whether the tests were successful or cancelled due to timeout
        run: bash scripts/check_success_timeout_big_test ${{ secrets.GITHUB_TOKEN }} ${{ github.repository }} ${{ github.run_id }}<|MERGE_RESOLUTION|>--- conflicted
+++ resolved
@@ -84,11 +84,7 @@
           - os: windows-latest
             toolchain: {compiler: intel, version: '2024.1', cflags: '-Wall -Werror', fflags: '/warn:all /debug:extended /Z7 /fimplicit-none /standard-semantics'}
           - os: windows-latest
-<<<<<<< HEAD
             toolchain: {compiler: intel, version: '2024.1', cflags:  '-wd4820 -wd4464 -wd4710 -Wall -W4 -WX', fflags: '/warn:all /debug:extended /Z7 /fimplicit-none /standard-semantics /assume:recursion', cc: cl}
-=======
-            toolchain: {compiler: intel, version: '2024.1', cflags:  '-Wall -W4 -WX', fflags: '/warn:all /debug:extended /Z7 /fimplicit-none /standard-semantics', cc: cl}
->>>>>>> 403e5bf0
           # N.B.: As of 20240401, setup-fortran fails constantly with windows-latest and intel-classic
           # 2021.8. Thus this combination is not included.
           - os: windows-latest
@@ -96,11 +92,7 @@
           - os: windows-latest
             toolchain: {compiler: intel-classic, version: '2021.10', cflags: '-Qdiag-disable:10441 -Wall -W5 -Werror-all', fflags: '/warn:all /debug:extended /Z7 /fimplicit-none /standard-semantics'}
           - os: windows-latest
-<<<<<<< HEAD
             toolchain: {compiler: intel-classic, version: '2021.10', cflags: '-wd4820 -wd4464 -wd4710 -Wall -W4 -WX', fflags: '/warn:all /debug:extended /Z7 /fimplicit-none /standard-semantics /assume:recursion', cc: cl}
-=======
-            toolchain: {compiler: intel-classic, version: '2021.10', cflags: '-Wall -W4 -WX', fflags: '/warn:all /debug:extended /Z7 /fimplicit-none /standard-semantics', cc: cl}
->>>>>>> 403e5bf0
 
     steps:
 
